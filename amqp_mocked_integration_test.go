// Copyright (c) 2019 sparetimecoders
//
// Permission is hereby granted, free of charge, to any person obtaining a copy of
// this software and associated documentation files (the "Software"), to deal in
// the Software without restriction, including without limitation the rights to
// use, copy, modify, merge, publish, distribute, sublicense, and/or sell copies of
// the Software, and to permit persons to whom the Software is furnished to do so,
// subject to the following conditions:
//
// The above copyright notice and this permission notice shall be included in all
// copies or substantial portions of the Software.
//
// THE SOFTWARE IS PROVIDED "AS IS", WITHOUT WARRANTY OF ANY KIND, EXPRESS OR
// IMPLIED, INCLUDING BUT NOT LIMITED TO THE WARRANTIES OF MERCHANTABILITY, FITNESS
// FOR A PARTICULAR PURPOSE AND NONINFRINGEMENT. IN NO EVENT SHALL THE AUTHORS OR
// COPYRIGHT HOLDERS BE LIABLE FOR ANY CLAIM, DAMAGES OR OTHER LIABILITY, WHETHER
// IN AN ACTION OF CONTRACT, TORT OR OTHERWISE, ARISING FROM, OUT OF OR IN
// CONNECTION WITH THE SOFTWARE OR THE USE OR OTHER DEALINGS IN THE SOFTWARE.

package goamqp

import (
	"github.com/streadway/amqp"
	"github.com/stretchr/testify/assert"
	"reflect"
	"testing"
	"time"
)

type Consumer struct {
	queue     string
	consumer  string
	autoAck   bool
	exclusive bool
	noLocal   bool
	noWait    bool
	args      amqp.Table
}

type QueueDeclaration struct {
	name       string
	durable    bool
	autoDelete bool
	noWait     bool
	args       amqp.Table
}

type BindingDeclaration struct {
	queue    string
	key      string
	exchange string
	noWait   bool
	args     amqp.Table
}

type ExchangeDeclaration struct {
	name       string
	kind       string
	durable    bool
	autoDelete bool
	internal   bool
	noWait     bool
	args       amqp.Table
}

type Publish struct {
	exchange  string
	key       string
	mandatory bool
	immediate bool
	msg       amqp.Publishing
}

type TestMessage struct {
	Msg     string
	Success bool
}
type DelayedTestMessage struct {
	Msg string
}

func (DelayedTestMessage) TTL() time.Duration {
	return time.Second
}

type Ack struct {
	tag      uint64
	multiple bool
}
type Reject struct {
	tag     uint64
	requeue bool
}

type Nack struct {
	tag      uint64
	multiple bool
	requeue  bool
}

type MockAcknowledger struct {
	Acks    chan Ack
	Nacks   chan Nack
	Rejects chan Reject
}

type MockCloser struct {
	Called bool
}

func (c *MockCloser) Close() error {
	c.Called = true
	return nil
}
func (a *MockAcknowledger) Ack(tag uint64, multiple bool) error {
	a.Acks <- Ack{tag, multiple}
	return nil
}
func (a *MockAcknowledger) Nack(tag uint64, multiple bool, requeue bool) error {
	a.Nacks <- Nack{tag, multiple, requeue}
	return nil
}
func (a *MockAcknowledger) Reject(tag uint64, requeue bool) error {
	a.Rejects <- Reject{tag, requeue}
	return nil
}

type MockAmqpChannel struct {
	ExchangeDeclarations []ExchangeDeclaration
	QueueDeclarations    []QueueDeclaration
	BindingDeclarations  []BindingDeclaration
	Consumers            []Consumer
	Published            chan Publish
	Delivery             chan amqp.Delivery
	Confirms             *chan amqp.Confirmation
}

func (m *MockAmqpChannel) NotifyPublish(confirm chan amqp.Confirmation) chan amqp.Confirmation {
	m.Confirms = &confirm
	return confirm
}

func (m *MockAmqpChannel) Confirm(noWait bool) error {
	return nil
}

func (m *MockAmqpChannel) QueueBind(queue, key, exchange string, noWait bool, args amqp.Table) error {
	m.BindingDeclarations = append(m.BindingDeclarations, BindingDeclaration{queue, key, exchange, noWait, args})
	return nil
}

func (m *MockAmqpChannel) Consume(queue, consumer string, autoAck, exclusive, noLocal, noWait bool, args amqp.Table) (<-chan amqp.Delivery, error) {
	m.Consumers = append(m.Consumers, Consumer{queue, consumer, autoAck, exclusive, noLocal, noWait, args})
	return m.Delivery, nil
}
func (m *MockAmqpChannel) ExchangeDeclare(name, kind string, durable, autoDelete, internal, noWait bool, args amqp.Table) error {
	m.ExchangeDeclarations = append(m.ExchangeDeclarations, ExchangeDeclaration{name, kind, durable, autoDelete, internal, noWait, args})
	return nil
}
func (m *MockAmqpChannel) Publish(exchange, key string, mandatory, immediate bool, msg amqp.Publishing) error {
	m.Published <- Publish{exchange, key, mandatory, immediate, msg}
	if m.Confirms != nil {
		*m.Confirms <- amqp.Confirmation{
			DeliveryTag: 1,
			Ack:         true,
		}
	}
	return nil
}
func (m *MockAmqpChannel) QueueDeclare(name string, durable, autoDelete, exclusive, noWait bool, args amqp.Table) (amqp.Queue, error) {
	m.QueueDeclarations = append(m.QueueDeclarations, QueueDeclaration{name, durable, autoDelete, noWait, args})
	return amqp.Queue{}, nil
}
func TestCloseCallsUnderlyingCloseMethods(t *testing.T) {
	channel := NewMockAmqpChannel()
	conn := mockConnection(&channel)
	closer := MockCloser{}
	conn.connection = &closer
	conn.Close()
	assert.True(t, closer.Called)
}
func TestDelayedMessagingDisabled(t *testing.T) {
	channel := NewMockAmqpChannel()
	c := mockConnection(&channel)
	c.config.DelayedMessage = false
	handler := &MockIncomingMessageHandler{}
	c.AddEventStreamListener("key", handler.Process, reflect.TypeOf(TestMessage{})).(*connection).setup()
	assert.Equal(t, 1, len(channel.ExchangeDeclarations))
	assert.Equal(t, ExchangeDeclaration{name: "events.topic.exchange", noWait: false, internal: false, autoDelete: false, durable: true, args: amqp.Table{}, kind: "topic"}, channel.ExchangeDeclarations[0])
}

func TestEventListenerSetup(t *testing.T) {
	channel := NewMockAmqpChannel()
	c := mockConnection(&channel)
	handler := &MockIncomingMessageHandler{}
	c.AddEventStreamListener("key", handler.Process, reflect.TypeOf(TestMessage{})).(*connection).setup()
	assert.Equal(t, 1, len(channel.ExchangeDeclarations))
	assert.Equal(t, ExchangeDeclaration{name: "events.topic.exchange", noWait: false, internal: false, autoDelete: false, durable: true, args: amqp.Table{"x-delayed-type": "topic"}, kind: "x-delayed-message"}, channel.ExchangeDeclarations[0])

	assert.Equal(t, 1, len(channel.QueueDeclarations))
	assert.Equal(t, QueueDeclaration{name: "events.topic.exchange.queue.svc", noWait: false, autoDelete: false, durable: true, args: amqp.Table{"x-expires": 432000000}}, channel.QueueDeclarations[0])

	assert.Equal(t, 1, len(channel.BindingDeclarations))
	assert.Equal(t, BindingDeclaration{queue: "events.topic.exchange.queue.svc", noWait: false, exchange: "events.topic.exchange", key: "key", args: amqp.Table{}}, channel.BindingDeclarations[0])

	assert.Equal(t, 1, len(channel.Consumers))
	assert.Equal(t, Consumer{queue: "events.topic.exchange.queue.svc", consumer: "", noWait: false, noLocal: false, exclusive: false, autoAck: false, args: amqp.Table{}}, channel.Consumers[0])
}

func TestEventListener(t *testing.T) {
	channel := NewMockAmqpChannel()
	c := mockConnection(&channel)
	handler := &MockIncomingMessageHandler{Received: make(chan TestMessage, 2)}

	c.AddEventStreamListener("key", handler.Process, reflect.TypeOf(TestMessage{})).(*connection).setup()
	acker := NewMockAcknowledger()

	delivery := amqp.Delivery{
		RoutingKey:   "key",
		Acknowledger: &acker,
		Body:         []byte("{\"Msg\":\"test\",\"Success\":true}"),
		DeliveryTag:  uint64(123),
	}

	channel.Delivery <- delivery
	msg := <-handler.Received
	ack := <-acker.Acks

	assert.Equal(t, TestMessage{Msg: "test", Success: true}, msg)
	assert.Equal(t, Ack{uint64(123), false}, ack)
}

func TestEventListener_MultiType(t *testing.T) {
	channel := NewMockAmqpChannel()
	c := mockConnection(&channel)
	handler := &MultiTypeMockMessageHandler{Received: make(chan interface{}, 2)}

	c.
		AddEventStreamListener("key", handler.Process, reflect.TypeOf(TestMessage{})).
		AddEventStreamListener("other", handler.Process, reflect.TypeOf(DelayedTestMessage{})).(*connection).setup()
	acker := NewMockAcknowledger()

	delivery := amqp.Delivery{
		RoutingKey:   "other",
		Acknowledger: &acker,
		Body:         []byte("{\"Msg\":\"test\",\"Success\":true}"),
		DeliveryTag:  uint64(123),
	}

	channel.Delivery <- delivery
	msg := <-handler.Received
	ack := <-acker.Acks

	assert.Equal(t, &DelayedTestMessage{Msg: "test"}, msg)
	assert.Equal(t, Ack{uint64(123), false}, ack)

	delivery = amqp.Delivery{
		RoutingKey:   "key",
		Acknowledger: &acker,
		Body:         []byte("{\"Msg\":\"test\",\"Success\":true}"),
		DeliveryTag:  uint64(123),
	}

	channel.Delivery <- delivery
	msg = <-handler.Received
	ack = <-acker.Acks

	assert.Equal(t, &TestMessage{Msg: "test", Success: true}, msg)
	assert.Equal(t, Ack{uint64(123), false}, ack)
}

func TestUnhandledEventsGetsRejected(t *testing.T) {
	channel := NewMockAmqpChannel()
	c := mockConnection(&channel)
	handler := &MockIncomingMessageHandler{Received: make(chan TestMessage, 2)}

	c.AddEventStreamListener("key", handler.Process, reflect.TypeOf(TestMessage{})).(*connection).setup()
	acker := NewMockAcknowledger()

	delivery := amqp.Delivery{
		RoutingKey:   "keymissing",
		Acknowledger: &acker,
		Body:         []byte("{\"Msg\":\"test\",\"Success\":true}"),
		DeliveryTag:  uint64(123),
	}

	channel.Delivery <- delivery

	reject := <-acker.Rejects

	assert.Equal(t, Reject{uint64(123), false}, reject)
}

func TestEventPublisher(t *testing.T) {

	channel := NewMockAmqpChannel()
	c := mockConnection(&channel)
	p := make(chan interface{}, 2)
	c.AddEventStreamPublisher("key", p).(*connection).setup()
	assert.Equal(t, 1, len(channel.ExchangeDeclarations))
	assert.Equal(t, ExchangeDeclaration{name: "events.topic.exchange", noWait: false, internal: false, autoDelete: false, durable: true, args: amqp.Table{"x-delayed-type": "topic"}, kind: "x-delayed-message"}, channel.ExchangeDeclarations[0])

	assert.Equal(t, 0, len(channel.QueueDeclarations))
	assert.Equal(t, 0, len(channel.BindingDeclarations))

	p <- TestMessage{"test", true}

	published := <-channel.Published
	assert.Equal(t, "key", published.key)
	assert.Equal(t, "events.topic.exchange", published.exchange)
	assert.Equal(t, false, published.immediate)
	assert.Equal(t, false, published.mandatory)

	assert.Equal(t, uint8(2), published.msg.DeliveryMode)
	assert.Equal(t, "application/json", published.msg.ContentType)
	assert.Equal(t, 1, len(published.msg.Headers))
	assert.Equal(t, "svc", published.msg.Headers["service"])
	assert.Equal(t, "", published.msg.ReplyTo)
	assert.Equal(t, "{\"Msg\":\"test\",\"Success\":true}", string(published.msg.Body))

	p <- DelayedTestMessage{"test"}
	published = <-channel.Published

	assert.Equal(t, 2, len(published.msg.Headers))
	assert.Equal(t, "1000", published.msg.Headers["x-delay"])
	assert.Equal(t, "svc", published.msg.Headers["service"])

}

func TestServicePublisher(t *testing.T) {
	channel := NewMockAmqpChannel()
	c := mockConnection(&channel)

	p := make(chan interface{}, 2)

	c.AddServicePublisher("svc", "key", p, nil, nil).(*connection).setup()
	assert.Equal(t, ExchangeDeclaration{name: "svc.direct.exchange.request", noWait: false, internal: false, autoDelete: false, durable: true, args: amqp.Table{"x-delayed-type": "direct"}, kind: "x-delayed-message"}, channel.ExchangeDeclarations[0])

	p <- TestMessage{"test", true}
	published := <-channel.Published
	assert.Equal(t, "key", published.key)
	assert.Equal(t, "svc.direct.exchange.request", published.exchange)
}

func TestServicePublisherWithHandler(t *testing.T) {
	channel := NewMockAmqpChannel()
	c := mockConnection(&channel)

	p := make(chan interface{}, 2)

	handler := &MockIncomingMessageHandler{}
	c.AddServicePublisher("svc", "key", p, handler.Process, reflect.TypeOf(TestMessage{})).(*connection).setup()
	assert.Equal(t, ExchangeDeclaration{name: "svc.direct.exchange.request", noWait: false, internal: false, autoDelete: false, durable: true, args: amqp.Table{"x-delayed-type": "direct"}, kind: "x-delayed-message"}, channel.ExchangeDeclarations[1])
	assert.Equal(t, ExchangeDeclaration{name: "svc.headers.exchange.response", noWait: false, internal: false, autoDelete: false, durable: true, args: amqp.Table{"x-delayed-type": "headers"}, kind: "x-delayed-message"}, channel.ExchangeDeclarations[0])

	p <- TestMessage{"test", true}
	published := <-channel.Published
	assert.Equal(t, "key", published.key)
	assert.Equal(t, "svc.direct.exchange.request", published.exchange)
}

type MockIncomingMessageHandler struct {
	Received chan TestMessage
}

func (m *MockIncomingMessageHandler) Process(msg interface{}) bool {
	if x, ok := msg.(*TestMessage); ok {
		m.Received <- *x
		return x.Success
	}
	return false
}

type MultiTypeMockMessageHandler struct {
	Received chan interface{}
}

func (x *MultiTypeMockMessageHandler) Process(msg interface{}) bool {
	x.Received <- msg
	return true
}

type Response struct {
	Ok bool
}

type MockRequestResponseHandler struct {
	Received chan TestMessage
}

func (m *MockRequestResponseHandler) Process(msg interface{}) (interface{}, bool) {
	if x, ok := msg.(*TestMessage); ok {
		m.Received <- *x
		return &Response{Ok: true}, x.Success
	}
	return &Response{Ok: false}, false
}

func TestRequestResponseHandler(t *testing.T) {
	channel := NewMockAmqpChannel()
	c := mockConnection(&channel)
	handler := &MockRequestResponseHandler{Received: make(chan TestMessage, 2)}
	c.AddRequestResponseHandler("key", handler.Process, reflect.TypeOf(TestMessage{})).(*connection).setup()
	assert.Equal(t, 2, len(channel.ExchangeDeclarations))
	assert.Equal(t, ExchangeDeclaration{name: "svc.headers.exchange.response", noWait: false, internal: false, autoDelete: false, durable: true, args: amqp.Table{"x-delayed-type": "headers"}, kind: "x-delayed-message"}, channel.ExchangeDeclarations[0])
	assert.Equal(t, ExchangeDeclaration{name: "svc.direct.exchange.request", noWait: false, internal: false, autoDelete: false, durable: true, args: amqp.Table{"x-delayed-type": "direct"}, kind: "x-delayed-message"}, channel.ExchangeDeclarations[1])

	assert.Equal(t, 1, len(channel.QueueDeclarations))
	assert.Equal(t, QueueDeclaration{name: "svc.direct.exchange.request.queue", noWait: false, autoDelete: false, durable: true, args: amqp.Table{"x-expires": 432000000}}, channel.QueueDeclarations[0])

	assert.Equal(t, 1, len(channel.BindingDeclarations))
	assert.Equal(t, BindingDeclaration{queue: "svc.direct.exchange.request.queue", noWait: false, exchange: "svc.direct.exchange.request", key: "key", args: amqp.Table{}}, channel.BindingDeclarations[0])

	acker := NewMockAcknowledger()

	delivery := amqp.Delivery{
		RoutingKey:   "key",
		Acknowledger: &acker,
		Body:         []byte("{\"Msg\":\"test\",\"Success\":true}"),
		DeliveryTag:  uint64(123),
	}

	channel.Delivery <- delivery
	msg := <-handler.Received
	ack := <-acker.Acks
	response := <-channel.Published

	assert.Equal(t, "test", msg.Msg)
	assert.Equal(t, false, ack.multiple)
	assert.Equal(t, uint64(123), ack.tag)
	assert.Equal(t, "{\"Ok\":true}", string(response.msg.Body))

	delivery = amqp.Delivery{
		RoutingKey:   "key",
		Acknowledger: &acker,
		Body:         []byte("{\"Msg\":\"failed\",\"Success\":false}"),
		DeliveryTag:  uint64(1),
	}
	channel.Delivery <- delivery
	msg = <-handler.Received
	nack := <-acker.Nacks

	assert.Equal(t, "failed", msg.Msg)
	assert.Equal(t, false, nack.multiple)
	assert.Equal(t, true, nack.requeue)
	assert.Equal(t, uint64(1), nack.tag)
<<<<<<< HEAD
}

func TestDeliveryConfirmation(t *testing.T) {
	channel := NewMockAmqpChannel()
	c := mockConnection(&channel)
	publisher := make(chan interface{})
	confirm := make(chan amqp.Confirmation, 10)

	err := c.
		AddEventStreamPublisher("key", publisher).
		AddPublishNotify(confirm).
	(*connection).setup()
	assert.NoError(t, err)

	_, err = c.Start()

	assert.NoError(t, err)

	publisher <- &IncomingMessage{URL: "http://example.com"}

	confirmed := <-confirm
	assert.NotNil(t, confirmed)
=======
>>>>>>> cfbfbfbe
}

func NewMockAmqpChannel() MockAmqpChannel {
	return MockAmqpChannel{
		Published: make(chan Publish, 2),
		Delivery:  make(chan amqp.Delivery, 2),
	}
}

func NewMockAcknowledger() MockAcknowledger {
	return MockAcknowledger{
		Acks:    make(chan Ack, 2),
		Nacks:   make(chan Nack, 2),
		Rejects: make(chan Reject, 2),
	}
}

func mockConnection(channel *MockAmqpChannel) *connection {
	conn := New("svc", AmqpConfig{DelayedMessage: true})
	conn.(*connection).channel = channel

	return conn.(*connection)
}<|MERGE_RESOLUTION|>--- conflicted
+++ resolved
@@ -444,31 +444,7 @@
 	assert.Equal(t, false, nack.multiple)
 	assert.Equal(t, true, nack.requeue)
 	assert.Equal(t, uint64(1), nack.tag)
-<<<<<<< HEAD
-}
-
-func TestDeliveryConfirmation(t *testing.T) {
-	channel := NewMockAmqpChannel()
-	c := mockConnection(&channel)
-	publisher := make(chan interface{})
-	confirm := make(chan amqp.Confirmation, 10)
-
-	err := c.
-		AddEventStreamPublisher("key", publisher).
-		AddPublishNotify(confirm).
-	(*connection).setup()
-	assert.NoError(t, err)
-
-	_, err = c.Start()
-
-	assert.NoError(t, err)
-
-	publisher <- &IncomingMessage{URL: "http://example.com"}
-
-	confirmed := <-confirm
-	assert.NotNil(t, confirmed)
-=======
->>>>>>> cfbfbfbe
+
 }
 
 func NewMockAmqpChannel() MockAmqpChannel {
